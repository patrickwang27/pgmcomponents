from __future__ import annotations
from matplotlib.axes import Axes
import numpy as np
from matplotlib.patches import Rectangle, Patch 
import configparser
from pgmcomponents.geometry import Point3D, Ray3D
from scipy.spatial import ConvexHull
from matplotlib.lines import Line2D
from pgmcomponents.elements import Plane_Mirror, Grating

class PGM(object):
    """
    A class for a PGM setup.

    Parameters
    ----------
    grating : Grating
        The grating component of the PGM
    mirror : Plane_Mirror
        The mirror component of the PGM

    Attributes
    ----------
    grating : Grating
        The grating component of the PGM
    mirror : Plane_Mirror
        The mirror component of the PGM
    rays : list
        The rays to be propagated through the PGM
    beam_offset : float
        The vertical offset of the beam in mm
    beam_width : float
        The width of the beam in mm
    beam_height : float
        The height of the beam in mm
    
    Methods
    -------
    read_file(filename)
        Read PGM parameters from a file. 
        See config_pgm.ini for an example.
        The config file should contain a grating and a mirror section.
    propagate(*args)
        Propagate rays through the PGM setup.
    draw_sideview(ax)
        Draws the setup on a y-z projection on a given axis.
    draw_topview(ax)
        Draws the setup on a x-z projection on a given axis, along with the beam footprints.
    """

    def __init__(self, grating = None, mirror = None, **kwargs):
        """
        
        Constructor for the PGM class.
        
        Parameters
        ----------
        grating : Grating
            The grating component of the PGM
        mirror : Plane_Mirror
            The mirror component of the PGM
        **kwargs : 
            Keyword arguments for the grating and mirror components.
            See Grating and Plane_Mirror classes for details.

        
        """
        # It's unclear what is happening here and there will be uncaught errors if kwargs is not as expected.
        if grating is None:
            grating_kwargs = [
                'line_density',
                'energy',
                'cff',
                'order',
                'grating_dimensions'
            ]
            grating_kwarg_keys = [
                'line_density',
                'energy',
                'cff',
                'order',
                'dimensions'
            ]
        
            grating_args = [kwargs.get(x) for x in grating_kwargs]
            grating_kwargs = dict(zip(grating_kwarg_keys, grating_args))
            self._grating = Grating(**grating_kwargs)

        else:
            self._grating = grating
        
        if mirror is None:
            mirror_kwargs = [
                'voffset',
                'hoffset',
                'axis_voffset',
                'axis_hoffset',
                'mirror_dimensions',
                'theta'
            ]
            mirror_kwarg_keys = [
                'voffset',
                'hoffset',
                'axis_voffset',
                'axis_hoffset',
                'dimensions',
                'theta'
            ]
        
            mirror_args = [kwargs.get(x) for x in mirror_kwargs]
            mirror_kwargs = dict(zip(mirror_kwarg_keys, mirror_args))
            self._mirror = Plane_Mirror(**mirror_kwargs)
        
        else:
            self._mirror = mirror

        
        self._rays = []
        self._beam_offset = 0 
        self._beam_width = 0
        self._beam_height = 0
        self._energy = 250

    def __repr__(self):
        return """PGM(grating={}, \nmirror={}, \nb={},\nbeam_width={},\nbeam_height={})""".format(self.grating, 
                                                               self.mirror,
                                                               self.beam_offset,
                                                               self.beam_width,
                                                               self.beam_height)
    
    def generate_rays(self):
        """
        Generate rays for the PGM setup.
        """
        
        r0 = Ray3D(Point3D(0, self.beam_offset, -1000),
                   Point3D(0, self.beam_offset, 0)-
                   Point3D(0, self.beam_offset, -1000))
        
        r1 = Ray3D(Point3D(0, self.beam_offset + self.beam_height/2, -1000),
                   Point3D(0, self.beam_offset + self.beam_height/2, 0)-
                     Point3D(0, self.beam_offset + self.beam_height/2, -1000)
                   )

        r2 = Ray3D(Point3D(0, self.beam_offset - self.beam_height/2, -1000),
                   Point3D(0, self.beam_offset - self.beam_height/2, 0) -
                   Point3D(0, self.beam_offset - self.beam_height/2, -1000))

        r3 = Ray3D(Point3D(-self.beam_width/2, self.beam_offset, -1000),
                   Point3D(-self.beam_width/2, self.beam_offset, 0) -
                   Point3D(-self.beam_width/2, self.beam_offset, -1000))

        r4 = Ray3D(Point3D(self.beam_width/2, self.beam_offset, -1000),
                   Point3D(self.beam_width/2, self.beam_offset, 0) -
                   Point3D(self.beam_width/2, self.beam_offset, -1000))

        self._rays = [r0, r1, r2, r3, r4]


    def read_file(self, filename):
        """
        Read PGM parameters from a file. 
        See config_pgm.ini for an example.
        The config file should contain a grating and a mirror section.

        Parameters
        ----------
        filename : str
            The name of the file to read from
        """
        
        self._grating.read_file(filename)
        self._mirror.read_file(filename)
        pgm_config = configparser.ConfigParser()
        pgm_config.read(filename)
        self._energy = float(pgm_config['beam']['energy'])
        self._beam_offset = float(pgm_config['beam']['beam_offset'])
        self._beam_width = float(pgm_config['beam']['beam_width'])
        self._beam_height = float(pgm_config['beam']['beam_height'])
    

    def set_theta(self):
        """
        Set the angle of the grating.
        """
        self.mirror.theta = 0.5 * (self.grating.alpha-self.grating.beta)

    @property

    def theta(self):
        return self.mirror.theta

    @theta.setter

    def theta(self, value):
        self.theta = value
        self.mirror.theta = value

    @property

    def energy(self):
        return self.grating.energy
    
    @property
    def wavelength(self):
        return 1239.8419843320025/self.energy
    
    @energy.setter
    # need validation for energy value, e.g. non-zero
    def energy(self, value: float)-> None:
        if isinstance(value, (float, int)) and value > 0:
            self.grating.energy = value
        else:
            print(value, type(value))
            raise ValueError("Expected energy to be a positive float!")
    @property
    def grating(self)-> Grating:
        return self._grating
    
    @grating.setter
    def grating(self, value: Grating)-> None:
        if isinstance(value, Grating):
            self._grating = value
        else: 
            raise TypeError("Expected Grating instance for grating!")
    
    @property
    def mirror(self)-> Plane_Mirror:
        return self._mirror
    
    @mirror.setter
    def mirror(self, value: Plane_Mirror):
        if isinstance(value, Plane_Mirror):
            self._mirror = value
        else:
            raise TypeError("Expected Plane_Mirror instance for mirror!")
    @property
    def rays(self)-> list[Ray3D]:
        return self._rays
    
    @rays.setter
    def rays(self, value: list[Ray3D])-> None:
        self._rays = value
    
    @property
    def beam_offset(self)-> float:
        return -1*self._beam_offset
    
    @beam_offset.setter
    def beam_offset(self, value: float)-> None:
        if isinstance(value, (float, int)):
            self._beam_offset = -1*value
        else:
            raise TypeError("Expected float for beam_offset!")
    @property
    def beam_width(self)-> float:
        return self._beam_width
    
    @beam_width.setter
    def beam_width(self, value: float)-> None:
        if isinstance(value, (float, int)) and value >= 0:
            self._beam_width = value
        else:
            raise TypeError("Expected non-negative float for beam_width!")
    
    @property
    def beam_height(self)-> float:
        return self._beam_height
    
    @beam_height.setter
    def beam_height(self, value: float)-> None:
        if isinstance(value, (float, int)) and value >= 0:
            self._beam_height = value
        else:
            raise ValueError("Expected non-negative float for beam_height!")


    @property
    def mirror_intercept(self)-> Point3D:
        return self._mirror_intercept
    
    @property
    def grating_intercept(self)-> Point3D:
        return self._grating_intercept
    
    
    @property
    def cff(self)-> float:
        return self.grating.cff
    
    @cff.setter
    def cff(self, value: float)-> None:
        if isinstance(value, (float, int)) and value > 1:
            self.grating.cff = value
        else:
            raise ValueError("Expected cff to be a positive float bigger than 1!")

    def values(self)-> dict:

        dictionary = {'beam_vertical': self.beam_offset,
                      'beam_width': self.beam_width,
                      'beam_height': self.beam_height,
                      'line_density': self.grating.line_density,
                      'energy': self.grating.energy,
                      'cff': self.grating.cff,
                      'order': self.grating.order,
                      'grating_dimensions': self.grating.dimensions,
                      'grating.borders': self.grating.borders,
                      'mirror_voffset': self.mirror.voffset,
                      'mirror_hoffset': self.mirror.hoffset,
                      'mirror_axis_voffset': self.mirror.axis_voffset,
                      'mirror_axis_hoffset': self.mirror.axis_hoffset,
                      'mirror_dimensions': self.mirror.dimensions,
                      'mirror_theta': self.mirror.theta,
                      'mirror_borders': self.mirror.borders}
        return dictionary

    @classmethod

    def pgm_from_file(cls, filename:float)-> PGM:
        """
        Create a PGM from a file. 
        See config_pgm.ini for an example.
        The config file should contain a grating and a mirror section.

        Parameters
        ----------
        filename : str
            The name of the file to read from
        """
        pgm = cls()
        pgm.read_file(filename)
        return pgm

    def propagate(self, *args: Ray3D | list)-> tuple:
        """
        Propagate rays through the PGM setup.

        Parameters
        ----------
        *args : Ray3D
            The rays to be propagated
        
        Returns
        -------
        grating_ray : list of Ray3D objects
            A list of propagated rays originating at the grating intercept
        
        mirror_intercept : list of array_like
            A list of the mirror intercepts

        grating_intercept : list of array_like
            A list of the grating intercepts

        """
        _ = self._mirror.compute_corners()
        _ = self._grating.compute_corners()

        mirr_ray = self._mirror.reflect(*args)
        grating_ray = self._grating.diffract(*mirr_ray)
        mirror_intercept = [mirr_ray.position for mirr_ray in mirr_ray]
        grating_intercept = [grating_ray.position for grating_ray in grating_ray]
        
        # _mirror_intercept and _grating_intercept not defined in __init__
        self._mirror_intercept = mirror_intercept
        self._grating_intercept = grating_intercept
        return grating_ray, mirror_intercept, grating_intercept


    def draw_sideview(self, ax: Axes):
        """
        Draws the setup on a y-z projection on a given axis.

        Parameters
        ----------
        ax : matplotlib.axes
            The axis to draw on

        """
        mirror_corners = self.mirror.compute_corners()
        grating_corners = self.grating.compute_corners()
        mirror_corners_y, mirror_corners_z = mirror_corners[::2,1], mirror_corners[::2,2]
        mirror_corners_yz = np.array([mirror_corners_z, mirror_corners_y]).T
        # ConvexHull sp?
        # ConvelHull method used to ensure the entire region is filled regardless
        # of point order.
        hull_grating = ConvexHull(mirror_corners_yz)

        grating_corners_y, grating_corners_z = grating_corners[::2,1], grating_corners[::2,2]
        grating_corners_yz = np.array([grating_corners_z, grating_corners_y]).T
        hull_mirror = ConvexHull(grating_corners_yz)

        ax.fill(mirror_corners_yz[hull_mirror.vertices,0], mirror_corners_yz[hull_mirror.vertices,1], 'r')
        ax.fill(grating_corners_yz[hull_grating.vertices,0], grating_corners_yz[hull_grating.vertices,1], 'b')

        self.generate_rays()
        grating_ray, mirror_int, grating_int = self.propagate(self.rays)
        print("Side view r3 int:", mirror_int[3])
        for index, ray in enumerate(grating_ray):
            r_z = np.array([
            self.rays[index].position.z,
            mirror_int[index].z,
            grating_int[index].z,
            grating_int[index].z + 1000*ray.vector[-1]
            ])

            r_x = np.array([
            self.rays[index].position.y,
            mirror_int[index].y,
            grating_int[index].y,
            grating_int[index].y + 1000*ray.vector[-2]
            ])

            line = Line2D(r_z, r_x, color='green', linewidth=1, label='Dispersed Rays')
            ax.add_line(line)
        
        zero_order_rays = self.grating.reflect(self.rays, zero_order=True)

        """
        for index, ray in enumerate(zero_order_rays):
            r_z = np.array([
            grating_int[index].z,
            grating_int[index].z + 1000*ray.vector[-1]
            ])

            r_x = np.array([
            grating_int[index].y,
            grating_int[index].y + 1000*ray.vector[-2]
            ])

            line = Line2D(r_z, r_x, color='gray', linewidth=1, label='Zero Order Reflections')
            ax.add_line(line)
        """
        legend_entries = [
            Patch(facecolor=(1,0,0,1), edgecolor=(1,0,0,0.3), label='Mirror'),
            Patch(facecolor=(0,0,1,1), edgecolor=(0,0,1,0.3), label='Grating'),
        ]
        ax.legend(handles=legend_entries, loc = 'lower right', fontsize=16, fancybox=True, shadow=True)

        

    def draw_topview(self, ax: Axes)-> None:
        """
        Draws the top-view (x-z projection) of the setup on the current
        axes.

        """

        m_corners = self.mirror_corners()
        g_corners = self.grating_corners()
        m_corners = np.array(m_corners)
        # use your _width and _length setters
        
        self.generate_rays()
        
        # _, mirror_intercept, grating_intercept
        grating_corners = np.array(self.grating_corners())
        mirror_corners = np.array(self.mirror_corners())
        grating_ray, mirror_int_1, grating_int_1 =  self.propagate(self.rays[1])
        grating_ray, mirror_int_2, grating_int_2 =  self.propagate(self.rays[2])
        grating_ray, mirror_int_3, grating_int_3 =  self.propagate(self.rays[3])
        grating_ray, mirror_int_4, grating_int_4 =  self.propagate(self.rays[4])
<<<<<<< HEAD
        print("Top view r3 int:", mirror_int_3)
=======
>>>>>>> 29702214
        mirr_footprint_corners = np.array([
            [mirror_int_2[0].z, mirror_int_3[0].x],
            [mirror_int_1[0].z, mirror_int_3[0].x],
            [mirror_int_1[0].z, mirror_int_4[0].x],
            [mirror_int_2[0].z, mirror_int_4[0].x]
        ])

        grating_footprint_corners = np.array([
            [grating_int_2[0].z, grating_int_3[0].x],
            [grating_int_1[0].z, grating_int_3[0].x],
            [grating_int_1[0].z, grating_int_4[0].x],
            [grating_int_2[0].z, grating_int_4[0].x]
        ])

        offset = 0.5*(self.mirror._width() + self.grating._width())* np.array([
            [0,1],
            [0,1],
            [0,1],
            [0,1]
        ])

        grating_corners = grating_corners + offset
        grating_footprint_corners = grating_footprint_corners + offset

        ax.fill(mirror_corners[:,0], mirror_corners[:,1], 'r',alpha=1, label='Mirror')
        ax.fill(grating_corners[:,0], grating_corners[:,1], 'b',alpha=0.5, label='Grating')
        ax.fill(mirr_footprint_corners[:,0], mirr_footprint_corners[:,1], c='black')
        ax.fill(grating_footprint_corners[:,0], grating_footprint_corners[:,1], c='green')
        ax.grid(axis='both', which='both', alpha = 0.5)
        ax.set_xticks(np.arange(-1000, 1000, 50), minor=True)
        ax.set_xticks(np.arange(-1000, 1000, 100), minor=False)
        ax.set_xlim(min(mirror_corners[:,0]), max(grating_corners[:,0]))
        #ax.fill(mirror_rect_borders[:,0], mirror_rect_borders[:,1], 'r',alpha=0.5)
        #ax.fill(m_corners[:,] , 'r',alpha=1)
        #x.fill(grating_rect_borders[:,0], grating_rect_borders[:,1], 'b',alpha=1)
        #ax.fill(grating_rect[:,0], grating_rect[:,1], 'b',alpha=0.5, label='Grating')
        
        
        #ax.fill([mirror_blz, mirror_blz + mirror_l, mirror_blz + mirror_l, mirror_blz], [mirror_blx, mirror_blx, mirror_blx + mirror_w, mirror_blx + mirror_w], 'g', alpha=0.5, label='Beam Footprint')
        #ax.fill([grating_blz, grating_blz + grating_l, grating_blz + grating_l, grating_blz], [grating_blx, grating_blx, grating_blx + grating_w, grating_blx + grating_w], 'g', alpha=0.5)
        legend_entries = [
            Patch(facecolor=(1,0,0,1), edgecolor=(1,0,0,0.3), label='Mirror'),
            Patch(facecolor=(0,0,1,1), edgecolor=(0,0,1,0.3), label='Grating'),
            Patch(facecolor=(0,1,0,1), edgecolor=(0,1,0,0.3), label='Beam Footprint'),
        ]
        ax.legend(handles=legend_entries, loc = 'upper left', fontsize=16, fancybox=True, shadow=True)

        



    def mirror_corners(self)-> tuple:
<<<<<<< HEAD
        cot = lambda x: 1/np.tan(x)
        theta = np.deg2rad(self.mirror.theta)
        theta_g = 90 - self.theta
        theta_g = np.deg2rad(theta_g)
        a = self.mirror._hoffset
        c = self.mirror._voffset
        v = self.mirror._axis_voffset
        h = self.mirror._axis_hoffset
=======
        a = self.mirror.hoffset
        # Need to remove unused imports "from scipy.constants import c, h, e" otherwise redefining here.
        c = self.mirror.voffset
        h = self.mirror.axis_voffset
        theta = self.mirror.theta
>>>>>>> 29702214
        w = self.mirror._width()
        l = self.mirror._length()
        d = self.mirror._height()
        #Top left front

        tlfz = -((a - c * cot(theta)) * np.sin(theta)) + h
        tlfy = -(c / np.sin(theta) + 
                 (a - c*cot(theta)) * np.cos(theta)) + v
        tlfx = -w/2

        #Top right front
        trfz = tlfz
        trfy = tlfy
        trfx = w/2

        #Top left back
        tlbz = tlfz - l*np.sin(theta)
        tlby = tlfy - l*np.cos(theta)
        tlbx = -w/2

        #Top right back
        trbz = tlbz
        trby = tlby
        trbx = w/2
        trb = Point3D(trbx, trby, trbz)

        return ((tlfz, tlfx), (trfz, trfx), (trbz, trbx), (tlbz, tlbx))

    def grating_corners(self)-> tuple:
        
        l = self.grating._length()
        w = self.grating._width()
        beta = self.grating.beta
        
        beta_g = 90 + beta
        beta_rad = beta_g*np.pi/180

        blbz = -(l/2)*np.cos(beta_rad)
        blbx = -w/2

        brbz = -(l/2)*np.cos(beta_rad)
        brbx = w/2

        blfz = (l/2)*np.cos(beta_rad)
        blfx = -w/2

        brfz = (l/2)*np.cos(beta_rad)
        brfx = w/2

        return ((blbz, blbx), (brbz, brbx), (brfz, brfx), (blfz, blfx))
    
    @staticmethod
    def undulator_size():
        pass<|MERGE_RESOLUTION|>--- conflicted
+++ resolved
@@ -460,10 +460,7 @@
         grating_ray, mirror_int_2, grating_int_2 =  self.propagate(self.rays[2])
         grating_ray, mirror_int_3, grating_int_3 =  self.propagate(self.rays[3])
         grating_ray, mirror_int_4, grating_int_4 =  self.propagate(self.rays[4])
-<<<<<<< HEAD
-        print("Top view r3 int:", mirror_int_3)
-=======
->>>>>>> 29702214
+
         mirr_footprint_corners = np.array([
             [mirror_int_2[0].z, mirror_int_3[0].x],
             [mirror_int_1[0].z, mirror_int_3[0].x],
@@ -516,7 +513,7 @@
 
 
     def mirror_corners(self)-> tuple:
-<<<<<<< HEAD
+
         cot = lambda x: 1/np.tan(x)
         theta = np.deg2rad(self.mirror.theta)
         theta_g = 90 - self.theta
@@ -525,13 +522,7 @@
         c = self.mirror._voffset
         v = self.mirror._axis_voffset
         h = self.mirror._axis_hoffset
-=======
-        a = self.mirror.hoffset
-        # Need to remove unused imports "from scipy.constants import c, h, e" otherwise redefining here.
-        c = self.mirror.voffset
-        h = self.mirror.axis_voffset
-        theta = self.mirror.theta
->>>>>>> 29702214
+
         w = self.mirror._width()
         l = self.mirror._length()
         d = self.mirror._height()
