--- conflicted
+++ resolved
@@ -971,8 +971,6 @@
     ----------
     pgm : PGM
         The PGM object.
-<<<<<<< HEAD
-=======
 
     Returns
     -------
@@ -1008,15 +1006,6 @@
     table = sg.Table(values=data, headings=columns, auto_size_columns=False, justification='left', num_rows=12, key='-TABLE-')
     return table
 
-class ZoomControl(object):
-    """
-    A class to supply the zoom control widget.
-    """
-
-    def __init__(self, sideview: Sideview_Widget)-> None:
-        self.sideview = sideview
-        self.frame = sg.Frame(title='Side View Zoom Control', layout=[[sg.Column([sg.Text("z min"), sg.Text("z max"), sg.Text("x min"), sg.Text("x max")])], [sg.Column([sg.Input(key="zmin"), sg.Input(key="zmax"), sg.Input(key="xmin"), sg.Input(key="xmax")])]])
-        return
 
 class ParamTable():
     """
@@ -1034,42 +1023,6 @@
         """
         self.table.update(values=maketable(self.pgm).Values)
         return
-
->>>>>>> b9a423da
-
-    Returns
-    -------
-    table : PySimpleGUI.Table
-        The table.
-    """
-    columns = ("Parameter", "Value")
-    parameters = ["Order", 
-                "LD (l/mm)",
-                "Energy (eV)",
-                "Cff",
-                "b (mm)",
-                "a (mm)",
-                "c (mm)",
-                "h (mm)",
-                "v (mm)",
-                "alpha (deg)",
-                "beta(deg)",
-                "theta (deg)"]
-    values = [pgm.grating.order,
-              pgm.grating.line_density,
-              pgm.energy,
-              pgm.grating.cff,
-              pgm.beam_offset,
-              pgm.mirror.hoffset,
-              pgm.mirror.voffset,
-              pgm.mirror.axis_hoffset,
-              pgm.mirror.axis_voffset,
-              pgm.grating.alpha,
-              pgm.grating.beta,
-              pgm.mirror.theta]
-    data = [(param, round(val, ndigits=3)) for param, val in zip(parameters, values)]
-    table = sg.Table(values=data, headings=columns, auto_size_columns=False, justification='left', num_rows=12, key='-TABLE-')
-    return table
 
 class ParamTable():
     """
