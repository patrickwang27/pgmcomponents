--- conflicted
+++ resolved
@@ -67,14 +67,10 @@
 
     config_frame = sg.Frame('Config', [[
         sg.Button('Beam'), sg.Button('Mirror'), sg.Button('Grating')
-<<<<<<< HEAD
     ]], expand_x=True)
     table = ParamTable(pgm, "-TABLE-")
     zoom_config = ZoomWidget(pgm, "ZOOM")
-=======
-    ]])
-    zoomcontrol = ZoomControl(sideview_widget)
->>>>>>> b9a423da
+
 
     layout = [[
         [sg.Menu(menu)],
